--- conflicted
+++ resolved
@@ -2,11 +2,7 @@
  "cells": [
   {
    "cell_type": "code",
-<<<<<<< HEAD
-   "execution_count": 3,
-=======
    "execution_count": 9,
->>>>>>> 59833234
    "metadata": {},
    "outputs": [],
    "source": [
@@ -20,11 +16,7 @@
   },
   {
    "cell_type": "code",
-<<<<<<< HEAD
-   "execution_count": 4,
-=======
    "execution_count": 10,
->>>>>>> 59833234
    "metadata": {},
    "outputs": [
     {
@@ -54,22 +46,15 @@
   },
   {
    "cell_type": "code",
-<<<<<<< HEAD
-   "execution_count": 5,
-=======
    "execution_count": 11,
->>>>>>> 59833234
-   "metadata": {},
-   "outputs": [
-    {
-     "name": "stdout",
-     "output_type": "stream",
-     "text": [
-<<<<<<< HEAD
+   "metadata": {},
+   "outputs": [
+    {
+     "name": "stdout",
+     "output_type": "stream",
+     "text": [
+      "Time taken:  0.009472131729125977\n",
       "Time taken:  0.008243083953857422\n",
-=======
-      "Time taken:  0.009472131729125977\n",
->>>>>>> 59833234
       "OrderedDict({'rz': 1})\n",
       "Number of 2-qubit gates:  0\n",
       "Number of 1-qubit gates:  1\n",
@@ -100,11 +85,7 @@
   },
   {
    "cell_type": "code",
-<<<<<<< HEAD
-   "execution_count": 6,
-=======
    "execution_count": 12,
->>>>>>> 59833234
    "metadata": {},
    "outputs": [
     {
@@ -140,22 +121,14 @@
   },
   {
    "cell_type": "code",
-<<<<<<< HEAD
-   "execution_count": 7,
-=======
    "execution_count": 13,
->>>>>>> 59833234
-   "metadata": {},
-   "outputs": [
-    {
-     "name": "stdout",
-     "output_type": "stream",
-     "text": [
-<<<<<<< HEAD
-      "Time taken:  0.003178119659423828\n",
-=======
+   "metadata": {},
+   "outputs": [
+    {
+     "name": "stdout",
+     "output_type": "stream",
+     "text": [
       "Time taken:  0.002749204635620117\n",
->>>>>>> 59833234
       "OrderedDict({'cx': 2, 'rz': 2})\n",
       "Number of 2-qubit gates:  2\n",
       "Number of 1-qubit gates:  2\n",
@@ -193,11 +166,8 @@
   },
   {
    "cell_type": "code",
-<<<<<<< HEAD
+   "execution_count": 14,
    "execution_count": 8,
-=======
-   "execution_count": 14,
->>>>>>> 59833234
    "metadata": {},
    "outputs": [
     {
@@ -228,11 +198,7 @@
   },
   {
    "cell_type": "code",
-<<<<<<< HEAD
-   "execution_count": 9,
-=======
    "execution_count": 15,
->>>>>>> 59833234
    "metadata": {},
    "outputs": [
     {
@@ -241,11 +207,8 @@
        "OrderedDict([('cx', 2), ('rz', 2)])"
       ]
      },
-<<<<<<< HEAD
+     "execution_count": 15,
      "execution_count": 9,
-=======
-     "execution_count": 15,
->>>>>>> 59833234
      "metadata": {},
      "output_type": "execute_result"
     }

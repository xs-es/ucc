name: Run Benchmarks

on:
  push:
    branches:
      - main
  workflow_dispatch:
    inputs:
      branch:
        description: 'Branch to run benchmarks on'
        required: false
        default: 'main'

jobs:
  run-benchmarks:
    runs-on: ucc-benchmarks-8-core-U22.04

    steps:
     # Checkout the latest main branch
    - name: Checkout main branch
      uses: actions/checkout@v4
      with:
        fetch-depth: 0 # Ensure the full history is fetched
    
    # Create and switch to a temporary branch
    - name: Create temporary branch
      run: |
        git checkout main
        git pull origin main
        git switch -c auto-benchmark-$(date +%Y%m%d%H%M%S)
    
    # Build the Docker image
    - name: Build Docker image
      run: docker build -t ucc-benchmark .
    
    # Run the benchmarks in the Docker container
    - name: Run benchmarks
      run: |
        docker run --rm \
          -v "${{ github.workspace }}:/ucc" \
          ucc-benchmark bash -c "
              source /venv/bin/activate && \
              ./benchmarks/scripts/run_benchmarks.sh 8 && \
              python ./benchmarks/scripts/plot_avg_benchmarks_over_time.py && \
              python ./benchmarks/scripts/plot_latest_benchmarks.py
            "
            
    # Debug: List the contents of the benchmarks/results directory
    - name: Check benchmark results
      run: |
        echo "Listing generated files in benchmarks/results:"
        ls -R benchmarks/results || echo "No results found"
        echo "Current directory"
        pwd
        git branch
        git status
        
    # Commit and push benchmark results
    - name: Configure Git for commit
      run: |
        git config --global user.email "actions@github.com"
        git config --global user.name "GitHub Actions"
        
    # Commit and push results to a new branch (temporary)
    - name: Commit and push results to new branch
      env:
        GITHUB_TOKEN: ${{ secrets.GITHUB_TOKEN }}
      run: |
        git add benchmarks/*
        git status
        git commit -m "Update benchmark results" || echo "No changes to commit"
        git push origin HEAD
    
    # Create a pull request (PR) to main
    - name: Create Pull Request
      env:
        GITHUB_TOKEN: ${{ secrets.GITHUB_TOKEN }}
      run: |
        PR_TITLE="Update benchmark results"
        HEAD_BRANCH=$(git rev-parse --abbrev-ref HEAD) # Get the current branch name (auto-benchmark-*)
        RESPONSE=$(curl -X POST \
          -H "Authorization: token $GITHUB_TOKEN" \
          -H "Accept: application/vnd.github+json" \
          https://api.github.com/repos/${{ github.repository }}/pulls \
          -d "$(jq -n \
              --arg title "$PR_TITLE" \
              --arg head "$HEAD_BRANCH" \
              --arg base "main" \
              '{title: $title, head: $head, base: $base}')")
        echo "$RESPONSE" > pr_response.json
        PR_NUMBER=$(jq -r '.number' <<< "$RESPONSE")
        echo "PR_NUMBER=$PR_NUMBER" >> $GITHUB_ENV
    
    # Approve and merge the PR (if created)
    - name: Auto-Approve and Merge Pull Request
      if: env.PR_NUMBER != ''
      env:
        GITHUB_TOKEN: ${{ secrets.GITHUB_TOKEN }}
      run: |
        PR_NUMBER=$(jq -r '.number' < pr_response.json)
        curl -X POST \
          -H "Authorization: token $GITHUB_TOKEN" \
          -H "Accept: application/vnd.github+json" \
          https://api.github.com/repos/${{ github.repository }}/pulls/$PR_NUMBER/reviews \
          -d '{"event": "APPROVE"}'
        curl -X PUT \
          -H "Authorization: token $GITHUB_TOKEN" \
          -H "Accept: application/vnd.github+json" \
          https://api.github.com/repos/${{ github.repository }}/pulls/$PR_NUMBER/merge \
          -d '{"merge_method": "squash"}'

<<<<<<< HEAD
    # Delete the temporary branch after the PR is merged
    - name: Delete temporary branch
      if: success() && startsWith(github.ref, 'refs/heads/auto-benchmark-')
      env:
        GITHUB_TOKEN: ${{ secrets.GITHUB_TOKEN }}
      run: |
        TEMP_BRANCH=$(echo "${GITHUB_REF#refs/heads/}")
        git push origin --delete "$TEMP_BRANCH"
=======
      # Commit and push benchmark results
      - name: Configure Git for commit
        run: |
          git config --global user.email "actions@github.com"
          git config --global user.name "GitHub Actions"
      - name: Commit and push results
        env:
          GITHUB_TOKEN: ${{ secrets.GITHUB_TOKEN }}
        run: |
          git switch ${{ github.head_ref || github.ref_name }}
          git add benchmarks/*
          git status
          git commit -m "Update benchmark results" || echo "No changes to commit"
          git push origin HEAD:${{ github.head_ref || github.ref_name }} --force
>>>>>>> 5045f74d
<|MERGE_RESOLUTION|>--- conflicted
+++ resolved
@@ -44,17 +44,7 @@
               python ./benchmarks/scripts/plot_avg_benchmarks_over_time.py && \
               python ./benchmarks/scripts/plot_latest_benchmarks.py
             "
-            
-    # Debug: List the contents of the benchmarks/results directory
-    - name: Check benchmark results
-      run: |
-        echo "Listing generated files in benchmarks/results:"
-        ls -R benchmarks/results || echo "No results found"
-        echo "Current directory"
-        pwd
-        git branch
-        git status
-        
+
     # Commit and push benchmark results
     - name: Configure Git for commit
       run: |
@@ -109,7 +99,6 @@
           https://api.github.com/repos/${{ github.repository }}/pulls/$PR_NUMBER/merge \
           -d '{"merge_method": "squash"}'
 
-<<<<<<< HEAD
     # Delete the temporary branch after the PR is merged
     - name: Delete temporary branch
       if: success() && startsWith(github.ref, 'refs/heads/auto-benchmark-')
@@ -117,20 +106,4 @@
         GITHUB_TOKEN: ${{ secrets.GITHUB_TOKEN }}
       run: |
         TEMP_BRANCH=$(echo "${GITHUB_REF#refs/heads/}")
-        git push origin --delete "$TEMP_BRANCH"
-=======
-      # Commit and push benchmark results
-      - name: Configure Git for commit
-        run: |
-          git config --global user.email "actions@github.com"
-          git config --global user.name "GitHub Actions"
-      - name: Commit and push results
-        env:
-          GITHUB_TOKEN: ${{ secrets.GITHUB_TOKEN }}
-        run: |
-          git switch ${{ github.head_ref || github.ref_name }}
-          git add benchmarks/*
-          git status
-          git commit -m "Update benchmark results" || echo "No changes to commit"
-          git push origin HEAD:${{ github.head_ref || github.ref_name }} --force
->>>>>>> 5045f74d
+        git push origin --delete "$TEMP_BRANCH"
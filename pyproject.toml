--- conflicted
+++ resolved
@@ -27,13 +27,10 @@
 [tool.poetry.group.dev.dependencies]
 pytest = ">=6.0"
 pytest-cov = ">=2.10"
-<<<<<<< HEAD
 qiskit-aer = "==0.15.1"
 seaborn = "*"
-=======
 ruff = "^0.9.4"
 pre-commit = "^4.1.0"
->>>>>>> c66a3e89
 
 [tool.poetry.group.doc.dependencies]
 sphinx = ">=8.1.3"

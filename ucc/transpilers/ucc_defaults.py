--- conflicted
+++ resolved
@@ -1,17 +1,12 @@
 #Construct a custom compiler
 from qiskit.transpiler import PassManager
 from qiskit.circuit.equivalence_library import SessionEquivalenceLibrary as sel
-<<<<<<< HEAD
 from qiskit.transpiler import CouplingMap
 
-from ..transpiler_passes import BasisTranslator, CommutativeCancellation, Collect2qBlocks, ConsolidateBlocks, UnitarySynthesis, Optimize1qGatesDecomposition
-from ..transpiler_passes import SpectralMapping, SabreLayout
+from ..transpiler_passes import BasisTranslator, CommutativeCancellation, Collect2qBlocks, ConsolidateBlocks, UnitarySynthesis, Optimize1qGatesDecomposition, CXCancellation, SpectralMapping, SabreLayout
 
 
 
-=======
-from ..transpiler_passes import BasisTranslator, CommutativeCancellation, Collect2qBlocks, ConsolidateBlocks, UnitarySynthesis, Optimize1qGatesDecomposition, CXCancellation
->>>>>>> bf73af00
 
 # from ucc_passes.entanglement_net_to_layout import Decompose2qNetworkWithMap
 
@@ -46,12 +41,7 @@
             self.pass_manager.append(Collect2qBlocks())
             self.pass_manager.append(ConsolidateBlocks())
             self.pass_manager.append(UnitarySynthesis(basis_gates=self.target_basis))
-<<<<<<< HEAD
             self.pass_manager.append(Optimize1qGatesDecomposition(basis=self._1q_basis))            
-=======
-            self.pass_manager.append(Optimize1qGatesDecomposition(basis=self._1q_basis))
-            
->>>>>>> bf73af00
     
     def add_map_passes(self, coupling_list = None):
         if coupling_list is not None:              
